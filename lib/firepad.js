var firepad = firepad || { };

firepad.Firepad = (function(global) {
  var RichTextCodeMirrorAdapter = firepad.RichTextCodeMirrorAdapter;
  var RichTextCodeMirror = firepad.RichTextCodeMirror;
  var RichTextToolbar = firepad.RichTextToolbar;
  var FirebaseAdapter = firepad.FirebaseAdapter;
  var EditorClient = firepad.EditorClient;
  var ATTR = firepad.AttributeConstants;
  var utils = firepad.utils;
  var LIST_TYPE = firepad.LineFormatting.LIST_TYPE;
  var CodeMirror = global.CodeMirror;

  function Firepad(ref, place, options) {
    if (!(this instanceof Firepad)) { return new Firepad(ref, place, options); }

    if (!CodeMirror) {
      throw new Error('Couldn\'t find CodeMirror.  Did you forget to include codemirror.js?');
    }

    if (place instanceof CodeMirror) {
      this.codeMirror_ = place;
      var curValue = this.codeMirror_.getValue();
      if (curValue !== '') {
        throw new Error("Can't initialize Firepad with a CodeMirror instance that already contains text.");
      }
    } else {
      this.codeMirror_ = new CodeMirror(place);
    }

    var cmWrapper = this.codeMirror_.getWrapperElement();
    this.firepadWrapper_ = utils.elt("div", null, { 'class': 'firepad' });
    cmWrapper.parentNode.replaceChild(this.firepadWrapper_, cmWrapper);
    this.firepadWrapper_.appendChild(cmWrapper);

    // Provide an easy way to get the firepad instance associated with this CodeMirror instance.
    this.codeMirror_.firepad = this;

    this.options_ = options || { };

    if (this.getOption('richTextShortcuts', false)) {
      if (!CodeMirror.keyMap['richtext']) {
        this.initializeKeyMap_();
      }
      this.codeMirror_.setOption('keyMap', 'richtext');
      this.firepadWrapper_.className += ' firepad-richtext';
    }

    if (this.getOption('richTextToolbar', false)) {
      this.addToolbar_();
      this.firepadWrapper_.className += ' firepad-richtext firepad-with-toolbar';
    }

    this.addPoweredByLogo_();

    // Now that we've mucked with CodeMirror, refresh it.
    this.codeMirror_.refresh();

    var userId = this.getOption('userId', ref.push().name());
    var userColor = this.getOption('userColor', colorFromUserId(userId));

    /// Diff last revision
    var lastRevision = this.getOption('lastRevision', 0);
    var lastCheckpoint = this.getOption('lastCheckpoint', 0);

    this.richTextCodeMirror_ = new RichTextCodeMirror(this.codeMirror_, { cssPrefix: 'firepad-' });
    this.firebaseAdapter_ = new FirebaseAdapter(ref, userId, userColor, lastRevision, lastCheckpoint);
    this.cmAdapter_ = new RichTextCodeMirrorAdapter(this.richTextCodeMirror_);
    this.client_ = new EditorClient(this.firebaseAdapter_, this.cmAdapter_);

    var self = this;
    this.firebaseAdapter_.on('ready', function() {
      self.ready_ = true;
      self.trigger('ready');
    });
	  this.firebaseAdapter_.on('cursors', function(id, cursor, color) {
	    if (cursor) {
	      var pos = self.codeMirror_.posFromIndex(cursor.position),
	       coords = self.codeMirror_.cursorCoords(pos);
	      self.trigger('cursor', id, cursor, coords, color);
	    } else {
	      self.trigger('cursor', id, cursor);
	    }
	  });
	  this.firebaseAdapter_.on('revision', function(revision, revisionId) {
	    self.trigger('revision', revision, revisionId);
	  });
	  this.firebaseAdapter_.on('checkpoint', function(point, append) {
	    self.trigger('checkpoint', point, append);
	  });
  }
  utils.makeEventEmitter(Firepad);

  // For readability, this is the primary "constructor", even though right now they're just aliases for Firepad.
  Firepad.fromCodeMirror = Firepad;

  /// Append to revisions history
  Firepad.prototype.history = function() {
    this.firebaseAdapter_.trigger('history');
  };

  /// Refresh
  Firepad.prototype.refresh = function(revision, checkpoint) {
    this.firebaseAdapter_.refresh(this, revision, checkpoint);
  };

  Firepad.prototype.dispose = function() {
    this.zombie_ = true; // We've been disposed.  No longer valid to do anything.

    // Unwrap CodeMirror.
    var cmWrapper = this.codeMirror_.getWrapperElement();
    this.firepadWrapper_.removeChild(cmWrapper);
    this.firepadWrapper_.parentNode.replaceChild(cmWrapper, this.firepadWrapper_);

    this.codeMirror_.firepad = null;

    if (this.codeMirror_.getOption('keyMap') === 'richtext') {
      this.codeMirror_.setOption('keyMap', 'default');
    }

    this.firebaseAdapter_.dispose();
    this.cmAdapter_.detach();
    this.richTextCodeMirror_.detach();
  };

  Firepad.prototype.setUserId = function(userId) {
    this.firebaseAdapter_.setUserId(userId);
  };

  Firepad.prototype.setUserColor = function(color) {
    this.firebaseAdapter_.setColor(color);
  };

  Firepad.prototype.getText = function() {
    this.assertReady_('getText');
    return this.richTextCodeMirror_.getText();
  };

  Firepad.prototype.setText = function(textPieces) {
    this.assertReady_('setText');
    // Wrap it in an array if it's not already.
    if(Object.prototype.toString.call(textPieces) !== '[object Array]') {
      textPieces = [textPieces];
    }

    // TODO: Batch this all into a single operation.
    this.codeMirror_.setValue("");
    var end = 0, atNewLine = true, self = this;

    function insert(string, attributes) {
      self.richTextCodeMirror_.insertText(end, string, attributes || null);
      end += string.length;
      atNewLine = string[string.length-1] === '\n';
    }

    function insertTextOrString(x) {
      if (x instanceof firepad.Text) {
        insert(x.text, x.formatting.attributes);
      } else if (typeof x === 'string') {
        insert(x);
      } else {
        console.error("Can't insert into firepad", x);
        throw "Can't insert into firepad: " + x;
      }
    }

    function insertLine(line) {
      if (!atNewLine)
        insert('\n');

      insert(RichTextCodeMirror.LineSentinelCharacter, line.formatting.attributes);

      for(var i = 0; i < line.textPieces.length; i++) {
        insertTextOrString(line.textPieces[i]);
      }

      insert('\n');
    }

    for(var i = 0; i < textPieces.length; i++) {
      if (textPieces[i] instanceof firepad.Line) {
        insertLine(textPieces[i]);
      } else {
        insertTextOrString(textPieces[i]);
      }
    }
  };

  Firepad.prototype.getHtml = function(diff) {
    var doc = this.firebaseAdapter_.getDocument();
    var html = '', newLine = true;

    function open(listType) {
      return (listType === LIST_TYPE.ORDERED) ? '<ol>' : '<ul>';
    }

    function close(listType) {
      return (listType === LIST_TYPE.ORDERED) ? '</ol>' : '</ul>';
    }

    var listTypeStack = [];
    var inListItem = false;
    var i = 0, op = doc.ops[i];
    while(op) {
      utils.assert(op.isInsert());
      var attrs = op.attributes;

      if (newLine) {
        newLine = false;
        var indent = 0, listType = null;
        if (ATTR.LINE_SENTINEL in attrs) {
          indent = attrs[ATTR.LINE_INDENT] || 0;
          listType = attrs[ATTR.LIST_TYPE] || null;
        }

        if (inListItem) {
          html += '</li>';
          inListItem = false;
        }

        // Close any extra lists.
        while (listTypeStack.length > indent ||
            (indent === listTypeStack.length && listType !== null && listType !== listTypeStack[listTypeStack.length - 1])) {
          html += close(listTypeStack.pop());
        }

        // Open any needed lists.
        while (listTypeStack.length < indent) {
          var toOpen = listType || LIST_TYPE.UNORDERED; // default to unordered lists for indenting non-list-item lines.
          html += open(toOpen);
          listTypeStack.push(toOpen);
        }

        if (listType) {
          html += "<li>";
          inListItem = true;
        }
      }

      if (ATTR.LINE_SENTINEL in attrs) {
        op = doc.ops[++i];
        continue;
      }

      var prefix = '', suffix = '';
      for(var attr in attrs) {
        var value = attrs[attr];
        var start, end;
        if (attr === ATTR.BOLD || attr === ATTR.ITALIC || attr === ATTR.UNDERLINE) {
          utils.assert(value === true);
          start = end = attr;
        } else if (attr === ATTR.FONT_SIZE) {
          start = 'span style="font-size: ' + value + 'px"';
          end = 'span';
        } else if (attr === ATTR.FONT) {
          start = 'span style="font-family: ' + value + '"';
          end = 'span';
        } else if (attr === ATTR.COLOR) {
<<<<<<< HEAD
          start = 'span style="color: ' + value + '"';
          end = 'span';
=======
          start = 'font color="' + value + '"';
          end = 'font';
        } else if (attr === ATTR.LIST_TYPE) {
        	prefix += '  &bull; ';
>>>>>>> 42ba798c
        } else {
          utils.log(false, "Encountered unknown attribute while rendering html: " + attr);
        }
        if (start) prefix += '<' + start + '>';
	      if (end) suffix = '</' + end + '>' + suffix;
      }

      var text = op.text;
      var newLineIndex = text.indexOf('\n');
      if (newLineIndex >= 0) {
        newLine = true;
        if (newLineIndex < text.length - 1) {
          // split op.
          op = new firepad.TextOp('insert', text.substr(newLineIndex+1), attrs);
          text = text.substr(0, newLineIndex+1);
        } else {
          op = doc.ops[++i];
        }
      } else {
        op = doc.ops[++i];
      }

      html += prefix + this.textToHtml_(text) + suffix;
    }

    if (inListItem) {
      html += '</li>';
    }

    // Close any extra lists.
    while (listTypeStack.length > 0) {
      html += close(listTypeStack.pop());
    }

    // Tidy HTML
    // TODO: tidy me better
    // TIP:  use \n in reg, $n in exp to (re)use n-th match :)

    // Close/reopen tags like </b><b>
    html = html.replace(/<\/(\w+)><\1>/gi, '');
    // No <br> after block tags
    html = html.replace(/<\/(h[1-6]|li|dd|dt|pre|p)><br[\/\ ]*>/gi, '</$1>');

    return html;
  };

  Firepad.prototype.textToHtml_ = function(text) {
    return text.replace(/&/g, '&amp;')
        .replace(/"/g, '&quot;')
        .replace(/'/g, '&#39;')
        .replace(/</g, '&lt;')
        .replace(/>/g, '&gt;')
        .replace(RichTextCodeMirror.LineSentinelCharacter, '')
        .replace(/\n/g, '<br />');
  };

  Firepad.prototype.setHtml = function (html) {
    var lines = firepad.ParseHtml(html);
    this.setText(lines);
  };

  Firepad.prototype.isHistoryEmpty = function() {
    this.assertReady_('isHistoryEmpty');
    return this.firebaseAdapter_.isHistoryEmpty();
  };

  Firepad.prototype.bold = function() {
    this.richTextCodeMirror_.toggleAttribute(ATTR.BOLD);
    this.codeMirror_.focus();
  };

  Firepad.prototype.italic = function() {
    this.richTextCodeMirror_.toggleAttribute(ATTR.ITALIC);
    this.codeMirror_.focus();
  };

  Firepad.prototype.underline = function() {
    this.richTextCodeMirror_.toggleAttribute(ATTR.UNDERLINE);
    this.codeMirror_.focus();
  };

  Firepad.prototype.fontSize = function(size) {
    this.richTextCodeMirror_.setAttribute(ATTR.FONT_SIZE, size);
    this.codeMirror_.focus();
  };

  Firepad.prototype.font = function(font) {
    this.richTextCodeMirror_.setAttribute(ATTR.FONT, font);
    this.codeMirror_.focus();
  };

  Firepad.prototype.color = function(color) {
    this.richTextCodeMirror_.setAttribute(ATTR.COLOR, color);
    this.codeMirror_.focus();
  };

  Firepad.prototype.orderedList = function() {
    this.richTextCodeMirror_.toggleLineAttribute(ATTR.LIST_TYPE, 'o');
    this.codeMirror_.focus();
  };

  Firepad.prototype.unorderedList = function() {
    this.richTextCodeMirror_.toggleLineAttribute(ATTR.LIST_TYPE, 'u');
    this.codeMirror_.focus();
  };

  Firepad.prototype.todo = function() {
  	this.richTextCodeMirror_.toggleTodo();
    this.codeMirror_.focus();
  };

  Firepad.prototype.newline = function() {
    this.richTextCodeMirror_.newline();
  };

  Firepad.prototype.deleteLeft = function() {
    this.richTextCodeMirror_.deleteLeft();
  };

  Firepad.prototype.deleteRight = function() {
    this.richTextCodeMirror_.deleteRight();
  };

  Firepad.prototype.indent = function() {
    this.richTextCodeMirror_.indent();
  };

  Firepad.prototype.unindent = function() {
    this.richTextCodeMirror_.unindent();
  };

  Firepad.prototype.getOption = function(option, def) {
    return (option in this.options_) ? this.options_[option] : def;
  };

  Firepad.prototype.assertReady_ = function(funcName) {
    if (!this.ready_) {
      throw new Error('You must wait for the "ready" event before calling ' + funcName + '.');
    }
    if (this.zombie_) {
      throw new Error('You can\'t use a Firepad after calling dispose()!');
    }
  };

  Firepad.prototype.addToolbar_ = function() {
    var toolbar = new RichTextToolbar();

    toolbar.on('bold', this.bold, this);
    toolbar.on('italic', this.italic, this);
    toolbar.on('underline', this.underline, this);
    toolbar.on('font-size', this.fontSize, this);
    toolbar.on('font', this.font, this);
    toolbar.on('color', this.color, this);
    toolbar.on('ordered-list', this.orderedList, this);
    toolbar.on('unordered-list', this.unorderedList, this);

    this.firepadWrapper_.insertBefore(toolbar.element(), this.firepadWrapper_.firstChild);
  };

  Firepad.prototype.addPoweredByLogo_ = function() {
    var poweredBy = utils.elt('a', null, { 'class': 'powered-by-firepad'} );
    poweredBy.setAttribute('href', 'http://www.firepad.io/');
    poweredBy.setAttribute('target', '_blank');
    this.firepadWrapper_.appendChild(poweredBy)
  };

  Firepad.prototype.initializeKeyMap_ = function() {
    function binder(fn) {
      return function(cm) {
        fn.call(cm.firepad);
      }
    }

    CodeMirror.keyMap["richtext"] = {
      "Ctrl-B": binder(this.bold),
      "Cmd-B": binder(this.bold),
      "Ctrl-I": binder(this.italic),
      "Cmd-I": binder(this.italic),
      "Ctrl-U": binder(this.underline),
      "Cmd-U": binder(this.underline),
      "Enter": binder(this.newline),
      "Delete": binder(this.deleteRight),
      "Backspace": binder(this.deleteLeft),
      "Tab": binder(this.indent),
      "Shift-Tab": binder(this.unindent),
      fallthrough: ['default']
    };
  };

  function colorFromUserId (userId) {
    var a = 1;
    for (var i = 0; i < userId.length; i++) {
      a = 17 * (a+userId.charCodeAt(i)) % 360;
    }
    var hue = a/360;

    return hsl2hex(hue, 1, 0.85);
  }

  function rgb2hex (r, g, b) {
    function digits (n) {
      var m = Math.round(255*n).toString(16);
      return m.length === 1 ? '0'+m : m;
    }
    return '#' + digits(r) + digits(g) + digits(b);
  }

  function hsl2hex (h, s, l) {
    if (s === 0) { return rgb2hex(l, l, l); }
    var var2 = l < 0.5 ? l * (1+s) : (l+s) - (s*l);
    var var1 = 2 * l - var2;
    var hue2rgb = function (hue) {
      if (hue < 0) { hue += 1; }
      if (hue > 1) { hue -= 1; }
      if (6*hue < 1) { return var1 + (var2-var1)*6*hue; }
      if (2*hue < 1) { return var2; }
      if (3*hue < 2) { return var1 + (var2-var1)*6*(2/3 - hue); }
      return var1;
    };
    return rgb2hex(hue2rgb(h+1/3), hue2rgb(h), hue2rgb(h-1/3));
  }

  return Firepad;
})(this);

// Export Text class.
firepad.Firepad.Formatting = firepad.Formatting;
firepad.Firepad.Text = firepad.Text;
firepad.Firepad.LineFormatting = firepad.LineFormatting;
firepad.Firepad.Line = firepad.Line;

firepad.Firepad.TextOperation = firepad.TextOperation;<|MERGE_RESOLUTION|>--- conflicted
+++ resolved
@@ -59,12 +59,8 @@
     var userId = this.getOption('userId', ref.push().name());
     var userColor = this.getOption('userColor', colorFromUserId(userId));
 
-    /// Diff last revision
-    var lastRevision = this.getOption('lastRevision', 0);
-    var lastCheckpoint = this.getOption('lastCheckpoint', 0);
-
     this.richTextCodeMirror_ = new RichTextCodeMirror(this.codeMirror_, { cssPrefix: 'firepad-' });
-    this.firebaseAdapter_ = new FirebaseAdapter(ref, userId, userColor, lastRevision, lastCheckpoint);
+    this.firebaseAdapter_ = new FirebaseAdapter(ref, userId, userColor);
     this.cmAdapter_ = new RichTextCodeMirrorAdapter(this.richTextCodeMirror_);
     this.client_ = new EditorClient(this.firebaseAdapter_, this.cmAdapter_);
 
@@ -73,36 +69,11 @@
       self.ready_ = true;
       self.trigger('ready');
     });
-	  this.firebaseAdapter_.on('cursors', function(id, cursor, color) {
-	    if (cursor) {
-	      var pos = self.codeMirror_.posFromIndex(cursor.position),
-	       coords = self.codeMirror_.cursorCoords(pos);
-	      self.trigger('cursor', id, cursor, coords, color);
-	    } else {
-	      self.trigger('cursor', id, cursor);
-	    }
-	  });
-	  this.firebaseAdapter_.on('revision', function(revision, revisionId) {
-	    self.trigger('revision', revision, revisionId);
-	  });
-	  this.firebaseAdapter_.on('checkpoint', function(point, append) {
-	    self.trigger('checkpoint', point, append);
-	  });
   }
   utils.makeEventEmitter(Firepad);
 
   // For readability, this is the primary "constructor", even though right now they're just aliases for Firepad.
   Firepad.fromCodeMirror = Firepad;
-
-  /// Append to revisions history
-  Firepad.prototype.history = function() {
-    this.firebaseAdapter_.trigger('history');
-  };
-
-  /// Refresh
-  Firepad.prototype.refresh = function(revision, checkpoint) {
-    this.firebaseAdapter_.refresh(this, revision, checkpoint);
-  };
 
   Firepad.prototype.dispose = function() {
     this.zombie_ = true; // We've been disposed.  No longer valid to do anything.
@@ -186,7 +157,7 @@
     }
   };
 
-  Firepad.prototype.getHtml = function(diff) {
+  Firepad.prototype.getHtml = function() {
     var doc = this.firebaseAdapter_.getDocument();
     var html = '', newLine = true;
 
@@ -256,15 +227,10 @@
           start = 'span style="font-family: ' + value + '"';
           end = 'span';
         } else if (attr === ATTR.COLOR) {
-<<<<<<< HEAD
           start = 'span style="color: ' + value + '"';
           end = 'span';
-=======
-          start = 'font color="' + value + '"';
-          end = 'font';
         } else if (attr === ATTR.LIST_TYPE) {
         	prefix += '  &bull; ';
->>>>>>> 42ba798c
         } else {
           utils.log(false, "Encountered unknown attribute while rendering html: " + attr);
         }
@@ -420,6 +386,7 @@
     toolbar.on('color', this.color, this);
     toolbar.on('ordered-list', this.orderedList, this);
     toolbar.on('unordered-list', this.unorderedList, this);
+    toolbar.on('todo', this.todo, this);
 
     this.firepadWrapper_.insertBefore(toolbar.element(), this.firepadWrapper_.firstChild);
   };
